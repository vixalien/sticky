fr
<<<<<<< HEAD
nl
=======
it
>>>>>>> 948817b9
oc<|MERGE_RESOLUTION|>--- conflicted
+++ resolved
@@ -1,7 +1,4 @@
 fr
-<<<<<<< HEAD
 nl
-=======
 it
->>>>>>> 948817b9
 oc