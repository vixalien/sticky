ca
fr
it
nl
oc
ru
<<<<<<< HEAD
hu
=======
ta
>>>>>>> 6149b376
<|MERGE_RESOLUTION|>--- conflicted
+++ resolved
@@ -1,11 +1,8 @@
 ca
 fr
+hu
 it
 nl
 oc
 ru
-<<<<<<< HEAD
-hu
-=======
-ta
->>>>>>> 6149b376
+ta